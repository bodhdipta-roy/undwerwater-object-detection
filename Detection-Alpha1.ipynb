{
 "cells": [
  {
   "cell_type": "code",
   "id": "13f91022",
   "metadata": {
    "ExecuteTime": {
     "end_time": "2025-10-29T13:35:24.509290Z",
     "start_time": "2025-10-29T13:35:24.493171Z"
    }
   },
   "source": [
    "import cv2\n",
    "import numpy as np\n",
    "import torch\n",
    "from ultralytics import YOLO\n",
    "import os\n",
    "import time"
   ],
   "outputs": [],
   "execution_count": 19
  },
  {
   "cell_type": "code",
   "id": "3f2c9962",
   "metadata": {
    "ExecuteTime": {
     "end_time": "2025-10-29T13:35:24.556813Z",
     "start_time": "2025-10-29T13:35:24.509290Z"
    }
   },
   "source": [
    "class UnderwaterFishDetector:\n",
    "    def __init__(self, model_path=None):\n",
    "        \"\"\"\n",
    "        Initialize the fish detector\n",
    "        \"\"\"\n",
    "        self.model = None\n",
    "        self.load_model(model_path)\n",
    "        \n",
    "        # Detection parameters\n",
    "        self.confidence_threshold = 0.5\n",
    "        self.nms_threshold = 0.4\n",
    "        \n",
    "        # Colors for bounding boxes\n",
    "        self.colors = [(0, 255, 0), (255, 0, 0), (0, 0, 255), (255, 255, 0)]\n",
    "        \n",
    "    def load_model(self, model_path):\n",
    "        \"\"\"Load YOLO model\"\"\"\n",
    "        try:\n",
    "            if model_path and os.path.exists(model_path):\n",
    "                print(f\"Loading custom model from {model_path}\")\n",
    "                self.model = YOLO(model_path)\n",
    "            else:\n",
    "                print(\"Loading YOLOv8 pretrained model...\")\n",
    "                self.model = YOLO('yolov8n.pt')  # nano version for speed\n",
    "        except Exception as e:\n",
    "            print(f\"Error loading model: {e}\")\n",
    "            print(\"Using YOLOv8 nano as fallback\")\n",
    "            self.model = YOLO('yolov8n.pt')\n",
    "    \n",
    "    def preprocess_frame(self, frame):\n",
    "        \"\"\"Preprocess frame for underwater conditions\"\"\"\n",
    "        lab = cv2.cvtColor(frame, cv2.COLOR_BGR2LAB)\n",
    "        l, a, b = cv2.split(lab)\n",
    "        \n",
    "        # CLAHE\n",
    "        clahe = cv2.createCLAHE(clipLimit=3.0, tileGridSize=(8,8))\n",
    "        l = clahe.apply(l)\n",
    "        \n",
    "        enhanced = cv2.merge([l, a, b])\n",
    "        enhanced = cv2.cvtColor(enhanced, cv2.COLOR_LAB2BGR)\n",
    "        enhanced = self.white_balance_correction(enhanced)\n",
    "        \n",
    "        # Sharpen\n",
    "        kernel = np.array([[-1,-1,-1],\n",
    "                          [-1, 9,-1],\n",
    "                          [-1,-1,-1]])\n",
    "        enhanced = cv2.filter2D(enhanced, -1, kernel * 0.1)\n",
    "        \n",
    "        return enhanced\n",
    "    \n",
    "    def white_balance_correction(self, img):\n",
    "        \"\"\"Simple white balance correction\"\"\"\n",
    "        result = cv2.cvtColor(img, cv2.COLOR_BGR2LAB)\n",
    "        avg_a = np.average(result[:, :, 1])\n",
    "        avg_b = np.average(result[:, :, 2])\n",
    "        result[:, :, 1] = result[:, :, 1] - ((avg_a - 128) * (result[:, :, 0] / 255.0) * 1.1)\n",
    "        result[:, :, 2] = result[:, :, 2] - ((avg_b - 128) * (result[:, :, 0] / 255.0) * 1.1)\n",
    "        result = cv2.cvtColor(result, cv2.COLOR_LAB2BGR)\n",
    "        return result\n",
    "    \n",
    "    def detect_fish(self, frame):\n",
    "        \"\"\"Detect fish in the frame\"\"\"\n",
    "        processed_frame = self.preprocess_frame(frame.copy())\n",
    "        results = self.model(processed_frame, conf=self.confidence_threshold, verbose=False)\n",
    "        \n",
    "        detections = []\n",
    "        for result in results:\n",
    "            if result.boxes is not None:\n",
    "                boxes = result.boxes.xyxy.cpu().numpy()\n",
    "                confidences = result.boxes.conf.cpu().numpy()\n",
    "                class_ids = result.boxes.cls.cpu().numpy()\n",
    "                \n",
    "                for i, (box, conf, cls_id) in enumerate(zip(boxes, confidences, class_ids)):\n",
    "                    x1, y1, x2, y2 = map(int, box)\n",
    "                    class_name = self.model.names[int(cls_id)]\n",
    "                    \n",
    "                    detection = {\n",
    "                        'bbox': (x1, y1, x2, y2),\n",
    "                        'confidence': conf,\n",
    "                        'class': class_name,\n",
    "                        'class_id': int(cls_id)\n",
    "                    }\n",
    "                    detections.append(detection)\n",
    "                    \n",
    "                    color = self.colors[i % len(self.colors)]\n",
    "                    cv2.rectangle(frame, (x1, y1), (x2, y2), color, 2)\n",
    "                    label = f\"{class_name}: {conf:.2f}\"\n",
    "                    label_size = cv2.getTextSize(label, cv2.FONT_HERSHEY_SIMPLEX, 0.5, 2)[0]\n",
    "                    cv2.rectangle(frame, (x1, y1 - label_size[1] - 10), \n",
    "                                (x1 + label_size[0], y1), color, -1)\n",
    "                    cv2.putText(frame, label, (x1, y1 - 5), \n",
    "                              cv2.FONT_HERSHEY_SIMPLEX, 0.5, (255, 255, 255), 2)\n",
    "        return detections, frame\n",
    "    \n",
    "    def run_detection(self):\n",
    "        \"\"\"Run real-time fish detection using webcam\"\"\"\n",
    "        cap = cv2.VideoCapture(0)\n",
    "        if not cap.isOpened():\n",
    "            print(\"Error: Could not open webcam\")\n",
    "            return\n",
    "        \n",
    "        cap.set(cv2.CAP_PROP_FRAME_WIDTH, 640)\n",
    "        cap.set(cv2.CAP_PROP_FRAME_HEIGHT, 640)\n",
    "        cap.set(cv2.CAP_PROP_FPS, 30)\n",
    "        \n",
    "        print(\"Starting fish detection... Press 'q' to quit, 's' to save\")\n",
    "        \n",
    "        frame_count, fps_start_time = 0, time.time()\n",
    "        while True:\n",
    "            ret, frame = cap.read()\n",
    "            if not ret:\n",
    "                break\n",
    "            frame = cv2.resize(frame, (640, 640))\n",
    "            detections, processed_frame = self.detect_fish(frame)\n",
    "            \n",
    "            frame_count += 1\n",
    "            if frame_count % 30 == 0:\n",
    "                fps_end_time = time.time()\n",
    "                fps = 30 / (fps_end_time - fps_start_time)\n",
    "                fps_start_time = fps_end_time\n",
    "            else:\n",
    "                fps = 0\n",
    "            \n",
    "            if fps > 0:\n",
    "                cv2.putText(processed_frame, f\"FPS: {fps:.1f}\", (10, 30), \n",
    "                          cv2.FONT_HERSHEY_SIMPLEX, 0.7, (0, 255, 0), 2)\n",
    "            cv2.putText(processed_frame, f\"Detections: {len(detections)}\", (10, 60), \n",
    "                      cv2.FONT_HERSHEY_SIMPLEX, 0.7, (0, 255, 0), 2)\n",
    "            cv2.imshow('Underwater Fish Detection', processed_frame)\n",
    "            \n",
    "            key = cv2.waitKey(1) & 0xFF\n",
    "            if key == ord('q'):\n",
    "                break\n",
    "            elif key == ord('s'):\n",
    "                timestamp = time.strftime(\"%Y%m%d_%H%M%S\")\n",
    "                filename = f\"fish_detection_{timestamp}.jpg\"\n",
    "                cv2.imwrite(filename, processed_frame)\n",
    "                print(f\"Frame saved as {filename}\")\n",
    "        \n",
    "        cap.release()\n",
    "        cv2.destroyAllWindows()\n",
    "    \n",
    "    def train_custom_model(self, dataset_path, epochs=100):\n",
    "        \"\"\"Train a custom YOLO model on fish dataset\"\"\"\n",
    "        print(\"Training custom fish detection model...\")\n",
    "        \n",
    "        config_content = f\"\"\"\n",
    "path: {dataset_path}\n",
    "train: train/images\n",
    "val: valid/images\n",
    "test: test/images\n",
    "nc: 1\n",
    "names: ['fish']\n",
    "\"\"\"\n",
    "        config_path = os.path.join(dataset_path, \"dataset.yaml\")\n",
    "        with open(config_path, 'w') as f:\n",
    "            f.write(config_content)\n",
    "        \n",
    "        model = YOLO('yolov8l.pt')\n",
    "        results = model.train(\n",
    "            data=config_path,\n",
    "            epochs=epochs,\n",
    "            imgsz=640,\n",
    "            batch=16,\n",
    "            name='fish_detection',\n",
    "            save=True,\n",
    "            cache=True,\n",
    "            device=0 if torch.cuda.is_available() else 'cpu'\n",
    "        )\n",
    "        print(\"Training completed!\")\n",
    "        return results\n"
   ],
   "outputs": [],
   "execution_count": 20
  },
  {
   "cell_type": "code",
   "id": "d94d4a18",
   "metadata": {
    "ExecuteTime": {
     "end_time": "2025-10-29T13:35:24.578107Z",
     "start_time": "2025-10-29T13:35:24.562289Z"
    }
   },
   "source": [
    "def main():\n",
    "    print(\"Underwater Fish Detection System\")\n",
    "    print(\"=\" * 40)\n",
    "    print(\"Dataset Structure Expected:\")\n",
    "    print(\"dataset_root/\")\n",
    "    print(\"├── train/images/, labels/\")\n",
    "    print(\"├── valid/images/, labels/\")\n",
    "    print(\"└── test/images/, labels/\")\n",
    "    print(\"=\" * 40)\n",
    "    \n",
    "    detector = UnderwaterFishDetector()\n",
    "    \n",
    "    print(\"\\nOptions:\")\n",
    "    print(\"1. Run real-time detection with webcam\")\n",
    "    print(\"2. Train custom model (requires dataset)\")\n",
    "    \n",
    "    choice = input(\"\\nEnter your choice (1-2): \")\n",
    "    if choice == '1':\n",
    "        detector.run_detection()\n",
    "    elif choice == '2':\n",
    "        dataset_path = input(\"Enter path to dataset directory: \")\n",
    "        if os.path.exists(dataset_path):\n",
    "            epochs = int(input(\"Enter number of epochs (default 100): \") or \"100\")\n",
    "            detector.train_custom_model(dataset_path, epochs)\n",
    "        else:\n",
    "            print(\"Dataset path does not exist!\")\n",
    "    else:\n",
    "        print(\"Invalid choice!\")\n"
   ],
   "outputs": [],
   "execution_count": 21
  },
  {
   "cell_type": "code",
   "id": "d6f6461d",
   "metadata": {
    "ExecuteTime": {
     "end_time": "2025-10-29T13:44:05.339958Z",
     "start_time": "2025-10-29T13:44:05.314810Z"
    }
   },
   "source": [
    "main()"
   ],
   "outputs": [
    {
     "ename": "NameError",
     "evalue": "name 'main' is not defined",
     "output_type": "error",
     "traceback": [
      "\u001B[1;31m---------------------------------------------------------------------------\u001B[0m",
      "\u001B[1;31mNameError\u001B[0m                                 Traceback (most recent call last)",
      "Cell \u001B[1;32mIn[5], line 1\u001B[0m\n\u001B[1;32m----> 1\u001B[0m \u001B[43mmain\u001B[49m()\n",
      "\u001B[1;31mNameError\u001B[0m: name 'main' is not defined"
     ]
    }
   ],
   "execution_count": 5
  },
  {
   "cell_type": "code",
   "id": "d61023ea",
   "metadata": {
    "ExecuteTime": {
     "end_time": "2025-10-29T13:43:41.154976Z",
     "start_time": "2025-10-29T13:43:34.581928Z"
    }
   },
   "source": [
    "from ultralytics import YOLO\n",
    "\n",
    "# Load trained model\n",
<<<<<<< HEAD
    "model = YOLO(\"D:\\\\Project\\\\undwerwater-object-detection\\\\best_modeel-2.pt\")\n",
=======
    "model = YOLO(\"D:\\\\Project\\\\undwerwater-object-detection\\\\best.pt\")\n",
>>>>>>> b9624755
    "\n",
    "# Run on a folder of images\n",
    "results = model.predict(source=r\"D:\\Project\\undwerwater-object-detection\\fish-dataset\\fish-dataset\\test\\images\", conf=0.5, save=True)\n"
   ],
   "outputs": [
    {
     "name": "stdout",
     "output_type": "stream",
     "text": [
      "\n",
      "image 1/59 D:\\Project\\undwerwater-object-detection\\fish-dataset\\fish-dataset\\test\\images\\frame1008_jpg.rf.f0b0942e2c7d4e83fb55492060d6da1b.jpg: 640x640 19 fishs, 75.8ms\n",
      "image 2/59 D:\\Project\\undwerwater-object-detection\\fish-dataset\\fish-dataset\\test\\images\\frame1126_jpg.rf.6ce0aef287cdb7f6b8b65fd2178ef637.jpg: 640x640 10 fishs, 67.5ms\n",
      "image 3/59 D:\\Project\\undwerwater-object-detection\\fish-dataset\\fish-dataset\\test\\images\\frame1133_jpg.rf.b4be115c688f2e3b65883180aa034f35.jpg: 640x640 21 fishs, 61.8ms\n",
      "image 4/59 D:\\Project\\undwerwater-object-detection\\fish-dataset\\fish-dataset\\test\\images\\frame1188_jpg.rf.6c85ef65438c5884661129e1da5da478.jpg: 640x640 16 fishs, 61.9ms\n",
      "image 5/59 D:\\Project\\undwerwater-object-detection\\fish-dataset\\fish-dataset\\test\\images\\frame1239_jpg.rf.2ff6118ab6051e6a8f9c74a65d2963d5.jpg: 640x640 17 fishs, 61.0ms\n",
      "image 6/59 D:\\Project\\undwerwater-object-detection\\fish-dataset\\fish-dataset\\test\\images\\frame1241_jpg.rf.920957b398a5a92d86d20626ae11be99.jpg: 640x640 16 fishs, 68.4ms\n",
      "image 7/59 D:\\Project\\undwerwater-object-detection\\fish-dataset\\fish-dataset\\test\\images\\frame1314_jpg.rf.f22168b9d1a5c6e2640683e0a03d321b.jpg: 640x640 15 fishs, 82.9ms\n",
      "image 8/59 D:\\Project\\undwerwater-object-detection\\fish-dataset\\fish-dataset\\test\\images\\frame140_jpg.rf.545305965df5deb591e61da9a1b8cef6.jpg: 640x640 25 fishs, 64.4ms\n",
      "image 9/59 D:\\Project\\undwerwater-object-detection\\fish-dataset\\fish-dataset\\test\\images\\frame1485_jpg.rf.6419f1bba399517e3e5705084c9deed4.jpg: 640x640 13 fishs, 66.7ms\n",
      "image 10/59 D:\\Project\\undwerwater-object-detection\\fish-dataset\\fish-dataset\\test\\images\\frame151_jpg.rf.186cabda857bccd3162cd01972352b93.jpg: 640x640 25 fishs, 64.6ms\n",
      "image 11/59 D:\\Project\\undwerwater-object-detection\\fish-dataset\\fish-dataset\\test\\images\\frame1618_jpg.rf.9f08ae1f9294bd351c07aa4d1f223252.jpg: 640x640 7 fishs, 75.4ms\n",
      "image 12/59 D:\\Project\\undwerwater-object-detection\\fish-dataset\\fish-dataset\\test\\images\\frame162_jpg.rf.228d359ea40530903d519b8577acd17b.jpg: 640x640 (no detections), 73.0ms\n",
      "image 13/59 D:\\Project\\undwerwater-object-detection\\fish-dataset\\fish-dataset\\test\\images\\frame1664_jpg.rf.353d65fdc0be73888951e1c08f572d34.jpg: 640x640 12 fishs, 73.0ms\n",
      "image 14/59 D:\\Project\\undwerwater-object-detection\\fish-dataset\\fish-dataset\\test\\images\\frame1691_jpg.rf.42159f831a80ae0defd98f5bf4017e33.jpg: 640x640 12 fishs, 101.6ms\n",
      "image 15/59 D:\\Project\\undwerwater-object-detection\\fish-dataset\\fish-dataset\\test\\images\\frame1753_jpg.rf.d1e06fed57aa8640c578dbbc11f71a37.jpg: 640x640 10 fishs, 115.2ms\n",
      "image 16/59 D:\\Project\\undwerwater-object-detection\\fish-dataset\\fish-dataset\\test\\images\\frame1944_jpg.rf.56a24b6a9d847c44df41fba5e362801a.jpg: 640x640 14 fishs, 121.5ms\n",
      "image 17/59 D:\\Project\\undwerwater-object-detection\\fish-dataset\\fish-dataset\\test\\images\\frame196_jpg.rf.ea771b7eea79fdbdb8f377fa20f55fa8.jpg: 640x640 13 fishs, 105.5ms\n",
      "image 18/59 D:\\Project\\undwerwater-object-detection\\fish-dataset\\fish-dataset\\test\\images\\frame2051_jpg.rf.ed9f660f8f62357872ced769ba9cbfd6.jpg: 640x640 10 fishs, 92.9ms\n",
      "image 19/59 D:\\Project\\undwerwater-object-detection\\fish-dataset\\fish-dataset\\test\\images\\frame2063_jpg.rf.79a3dd2e5b54eff2c99dfb558cb244a2.jpg: 640x640 11 fishs, 72.0ms\n",
      "image 20/59 D:\\Project\\undwerwater-object-detection\\fish-dataset\\fish-dataset\\test\\images\\frame2091_jpg.rf.4a307a65043bb0184163052613469fa8.jpg: 640x640 20 fishs, 72.3ms\n",
      "image 21/59 D:\\Project\\undwerwater-object-detection\\fish-dataset\\fish-dataset\\test\\images\\frame2096_jpg.rf.16e86929d085264671ada7a5dc68d652.jpg: 640x640 20 fishs, 58.8ms\n",
      "image 22/59 D:\\Project\\undwerwater-object-detection\\fish-dataset\\fish-dataset\\test\\images\\frame216_jpg.rf.507be0c20339bbacb86ed50b814481d0.jpg: 640x640 16 fishs, 55.4ms\n",
      "image 23/59 D:\\Project\\undwerwater-object-detection\\fish-dataset\\fish-dataset\\test\\images\\frame2287_jpg.rf.1cc355c70390c267fc6623380b5feb0d.jpg: 640x640 16 fishs, 61.8ms\n",
      "image 24/59 D:\\Project\\undwerwater-object-detection\\fish-dataset\\fish-dataset\\test\\images\\frame2289_jpg.rf.3435a1f5904ca3f74f67450847c87fcd.jpg: 640x640 15 fishs, 55.7ms\n",
      "image 25/59 D:\\Project\\undwerwater-object-detection\\fish-dataset\\fish-dataset\\test\\images\\frame2353_jpg.rf.dd6f1406926a39c9558f420a49fbf9db.jpg: 640x640 17 fishs, 58.9ms\n",
      "image 26/59 D:\\Project\\undwerwater-object-detection\\fish-dataset\\fish-dataset\\test\\images\\frame2395_jpg.rf.e3af28dfc851b41f89b526eb060349ef.jpg: 640x640 16 fishs, 58.6ms\n",
      "image 27/59 D:\\Project\\undwerwater-object-detection\\fish-dataset\\fish-dataset\\test\\images\\frame23_jpg.rf.88e2d7e08b61d8e86b4e00b9a7e63975.jpg: 640x640 24 fishs, 69.3ms\n",
      "image 28/59 D:\\Project\\undwerwater-object-detection\\fish-dataset\\fish-dataset\\test\\images\\frame2418_jpg.rf.328087c253e57d3a1b857d48fc823fb7.jpg: 640x640 15 fishs, 58.5ms\n",
      "image 29/59 D:\\Project\\undwerwater-object-detection\\fish-dataset\\fish-dataset\\test\\images\\frame247_jpg.rf.fb886a120524a23db6c52dcde06de87f.jpg: 640x640 15 fishs, 74.9ms\n",
      "image 30/59 D:\\Project\\undwerwater-object-detection\\fish-dataset\\fish-dataset\\test\\images\\frame250_jpg.rf.619589fd9de9d769f133c04cf69d7167.jpg: 640x640 16 fishs, 59.9ms\n",
      "image 31/59 D:\\Project\\undwerwater-object-detection\\fish-dataset\\fish-dataset\\test\\images\\frame252_jpg.rf.21e04ba1e292d360f838f038613b3e0c.jpg: 640x640 3 fishs, 56.6ms\n",
      "image 32/59 D:\\Project\\undwerwater-object-detection\\fish-dataset\\fish-dataset\\test\\images\\frame259_jpg.rf.1206f9ed04c2d8a25c26c25eccc05381.jpg: 640x640 15 fishs, 56.2ms\n",
      "image 33/59 D:\\Project\\undwerwater-object-detection\\fish-dataset\\fish-dataset\\test\\images\\frame25_jpg.rf.240dbaf371550727d4c25822ebeb369b.jpg: 640x640 14 fishs, 60.9ms\n",
      "image 34/59 D:\\Project\\undwerwater-object-detection\\fish-dataset\\fish-dataset\\test\\images\\frame2624_jpg.rf.bcfaf27ae8108ad42743760ade8d964f.jpg: 640x640 10 fishs, 56.2ms\n",
      "image 35/59 D:\\Project\\undwerwater-object-detection\\fish-dataset\\fish-dataset\\test\\images\\frame2631_jpg.rf.d687d3879e25c2ee2bdde6327faa92e1.jpg: 640x640 14 fishs, 59.5ms\n",
      "image 36/59 D:\\Project\\undwerwater-object-detection\\fish-dataset\\fish-dataset\\test\\images\\frame2635_jpg.rf.7e9d9b8c7ef2e1ea4683cb18653eb645.jpg: 640x640 15 fishs, 61.0ms\n",
      "image 37/59 D:\\Project\\undwerwater-object-detection\\fish-dataset\\fish-dataset\\test\\images\\frame2671_jpg.rf.f25755e9c3c2fe59fbc3fe4b60a4d3b6.jpg: 640x640 4 fishs, 69.1ms\n",
      "image 38/59 D:\\Project\\undwerwater-object-detection\\fish-dataset\\fish-dataset\\test\\images\\frame2681_jpg.rf.fed00be7e053c8421cbdac637088724c.jpg: 640x640 7 fishs, 79.5ms\n",
      "image 39/59 D:\\Project\\undwerwater-object-detection\\fish-dataset\\fish-dataset\\test\\images\\frame268_jpg.rf.ec2423a3576ba4388865ac0504c4fc8b.jpg: 640x640 16 fishs, 130.9ms\n",
      "image 40/59 D:\\Project\\undwerwater-object-detection\\fish-dataset\\fish-dataset\\test\\images\\frame2854_jpg.rf.c00cb3ea620a9fa36ee061e22dd717c3.jpg: 640x640 12 fishs, 134.7ms\n",
      "image 41/59 D:\\Project\\undwerwater-object-detection\\fish-dataset\\fish-dataset\\test\\images\\frame2878_jpg.rf.46027218085de93bccddeabe7ff35100.jpg: 640x640 12 fishs, 489.0ms\n",
      "image 42/59 D:\\Project\\undwerwater-object-detection\\fish-dataset\\fish-dataset\\test\\images\\frame326_jpg.rf.9cd893b5a5cc6845e7c6acbbdca38d2d.jpg: 640x640 2 fishs, 134.1ms\n",
      "image 43/59 D:\\Project\\undwerwater-object-detection\\fish-dataset\\fish-dataset\\test\\images\\frame359_jpg.rf.5598562a1c5a6eba1985380c81f746c8.jpg: 640x640 22 fishs, 95.3ms\n",
      "image 44/59 D:\\Project\\undwerwater-object-detection\\fish-dataset\\fish-dataset\\test\\images\\frame362_jpg.rf.afa0915d6bfad2b712bead4d8000a6fe.jpg: 640x640 21 fishs, 90.5ms\n",
      "image 45/59 D:\\Project\\undwerwater-object-detection\\fish-dataset\\fish-dataset\\test\\images\\frame432_jpg.rf.05a547f5608fdf7e7fb1c16d48b887a5.jpg: 640x640 19 fishs, 58.0ms\n",
      "image 46/59 D:\\Project\\undwerwater-object-detection\\fish-dataset\\fish-dataset\\test\\images\\frame51_jpg.rf.9fc38ca9cfb9d44b05999bf4c7bc8d1f.jpg: 640x640 22 fishs, 60.6ms\n",
      "image 47/59 D:\\Project\\undwerwater-object-detection\\fish-dataset\\fish-dataset\\test\\images\\frame614_jpg.rf.934edbdefa3c3e08942c3fbcfb60cb33.jpg: 640x640 21 fishs, 66.2ms\n",
      "image 48/59 D:\\Project\\undwerwater-object-detection\\fish-dataset\\fish-dataset\\test\\images\\frame68_jpg.rf.ae5e6008a40c488f22d57222500b0b03.jpg: 640x640 22 fishs, 70.1ms\n",
      "image 49/59 D:\\Project\\undwerwater-object-detection\\fish-dataset\\fish-dataset\\test\\images\\frame734_jpg.rf.ddd1716b8071cabe46686ba19a1f2b27.jpg: 640x640 7 fishs, 77.7ms\n",
      "image 50/59 D:\\Project\\undwerwater-object-detection\\fish-dataset\\fish-dataset\\test\\images\\frame737_jpg.rf.5af8d8a9d82618c6472df2efcceb4099.jpg: 640x640 10 fishs, 69.3ms\n",
      "image 51/59 D:\\Project\\undwerwater-object-detection\\fish-dataset\\fish-dataset\\test\\images\\frame740_jpg.rf.750b0bf9b20cfdab509cb9e58d1d703d.jpg: 640x640 18 fishs, 60.9ms\n",
      "image 52/59 D:\\Project\\undwerwater-object-detection\\fish-dataset\\fish-dataset\\test\\images\\frame779_jpg.rf.600dcab43c36fb25a43c771a42b2e651.jpg: 640x640 27 fishs, 61.8ms\n",
      "image 53/59 D:\\Project\\undwerwater-object-detection\\fish-dataset\\fish-dataset\\test\\images\\frame781_jpg.rf.a06863bf83658546f252dad2c5def97c.jpg: 640x640 5 fishs, 78.4ms\n",
      "image 54/59 D:\\Project\\undwerwater-object-detection\\fish-dataset\\fish-dataset\\test\\images\\frame807_jpg.rf.174b38d39a88d7adce368fd25f9f0e04.jpg: 640x640 (no detections), 70.2ms\n",
      "image 55/59 D:\\Project\\undwerwater-object-detection\\fish-dataset\\fish-dataset\\test\\images\\frame828_jpg.rf.059da6d31dacff94589aec40fff4d211.jpg: 640x640 26 fishs, 75.8ms\n",
      "image 56/59 D:\\Project\\undwerwater-object-detection\\fish-dataset\\fish-dataset\\test\\images\\frame842_jpg.rf.849801acceadf61b8394ed0d0f8ba90c.jpg: 640x640 22 fishs, 69.6ms\n",
      "image 57/59 D:\\Project\\undwerwater-object-detection\\fish-dataset\\fish-dataset\\test\\images\\frame851_jpg.rf.f74601c51ed0c2dcfeacaa25ca7709eb.jpg: 640x640 22 fishs, 71.5ms\n",
      "image 58/59 D:\\Project\\undwerwater-object-detection\\fish-dataset\\fish-dataset\\test\\images\\frame861_jpg.rf.0e36b954d695d1954c06e091e41d0481.jpg: 640x640 17 fishs, 62.5ms\n",
      "image 59/59 D:\\Project\\undwerwater-object-detection\\fish-dataset\\fish-dataset\\test\\images\\frame944_jpg.rf.8509eae1cd0023ea6e77c09265f14975.jpg: 640x640 17 fishs, 70.5ms\n",
      "Speed: 4.0ms preprocess, 81.1ms inference, 3.6ms postprocess per image at shape (1, 3, 640, 640)\n",
      "Results saved to \u001B[1mD:\\Project\\undwerwater-object-detection\\runs\\detect\\predict\u001B[0m\n"
     ]
    }
   ],
   "execution_count": 4
  },
  {
   "cell_type": "code",
   "execution_count": 3,
   "id": "c3978e39",
   "metadata": {},
   "outputs": [],
   "source": [
    "def main():\n",
    "    print(\"Underwater Fish Detection System\")\n",
    "    print(\"=\" * 40)\n",
    "    print(\"Dataset Structure Expected:\")\n",
    "    print(\"dataset_root/\")\n",
    "    print(\"├── train/images/, labels/\")\n",
    "    print(\"├── valid/images/, labels/\")\n",
    "    print(\"└── test/images/, labels/\")\n",
    "    print(\"=\" * 40)\n",
    "    \n",
    "    detector = UnderwaterFishDetector(model_path=\"runs/detect/fish_detection5/weights/best_modeel-2.pt\")\n",
    "    \n",
    "    print(\"\\nOptions:\")\n",
    "    print(\"1. Run real-time detection with webcam\")\n",
    "    print(\"2. Train custom model (requires dataset)\")\n",
    "    \n",
    "    choice = input(\"\\nEnter your choice (1-2): \")\n",
    "    if choice == '1':\n",
    "        detector.run_detection()\n",
    "    elif choice == '2':\n",
    "        dataset_path = input(\"Enter path to dataset directory: \")\n",
    "        if os.path.exists(dataset_path):\n",
    "            epochs = int(input(\"Enter number of epochs (default 100): \") or \"100\")\n",
    "            detector.train_custom_model(dataset_path, epochs)\n",
    "        else:\n",
    "            print(\"Dataset path does not exist!\")\n",
    "    else:\n",
    "        print(\"Invalid choice!\")"
   ]
  },
  {
   "cell_type": "code",
   "execution_count": null,
   "id": "6d1d7855",
   "metadata": {},
   "outputs": [],
   "source": [
    "main()"
   ]
  }
 ],
 "metadata": {
  "kernelspec": {
   "display_name": "fish",
   "language": "python",
   "name": "python3"
  },
  "language_info": {
   "codemirror_mode": {
    "name": "ipython",
    "version": 3
   },
   "file_extension": ".py",
   "mimetype": "text/x-python",
   "name": "python",
   "nbconvert_exporter": "python",
   "pygments_lexer": "ipython3",
   "version": "3.12.11"
  }
 },
 "nbformat": 4,
 "nbformat_minor": 5
}<|MERGE_RESOLUTION|>--- conflicted
+++ resolved
@@ -287,11 +287,7 @@
     "from ultralytics import YOLO\n",
     "\n",
     "# Load trained model\n",
-<<<<<<< HEAD
-    "model = YOLO(\"D:\\\\Project\\\\undwerwater-object-detection\\\\best_modeel-2.pt\")\n",
-=======
     "model = YOLO(\"D:\\\\Project\\\\undwerwater-object-detection\\\\best.pt\")\n",
->>>>>>> b9624755
     "\n",
     "# Run on a folder of images\n",
     "results = model.predict(source=r\"D:\\Project\\undwerwater-object-detection\\fish-dataset\\fish-dataset\\test\\images\", conf=0.5, save=True)\n"
@@ -385,7 +381,7 @@
     "    print(\"└── test/images/, labels/\")\n",
     "    print(\"=\" * 40)\n",
     "    \n",
-    "    detector = UnderwaterFishDetector(model_path=\"runs/detect/fish_detection5/weights/best_modeel-2.pt\")\n",
+    "    detector = UnderwaterFishDetector(model_path=\"runs/detect/fish_detection5/weights/best.pt\")\n",
     "    \n",
     "    print(\"\\nOptions:\")\n",
     "    print(\"1. Run real-time detection with webcam\")\n",
